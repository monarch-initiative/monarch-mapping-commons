[tool.poetry]
name = "monarch-mapping-commons"
version = "0.1.0"
description = "A collection of all SSSOM-style mapping files used for the Monarch Initiative knowledge graph"
authors = ["glass-ships <glass.ships@outlook.com>"]
readme = "README.md"

[tool.poetry.dependencies]
python = ">=3.10,<3.13"
cruft = "^2.15.0"
pandas = "^2.1"
pytest = "^7.4.2"
sssom = "^0.4"
tsvalid = "^0.0.3"
<<<<<<< HEAD
pyld = "^2.0.3"

=======
phenio-toolkit = "^0.1.2"
>>>>>>> 713f4b5e

[build-system]
requires = ["poetry-core"]
build-backend = "poetry.core.masonry.api"<|MERGE_RESOLUTION|>--- conflicted
+++ resolved
@@ -12,12 +12,8 @@
 pytest = "^7.4.2"
 sssom = "^0.4"
 tsvalid = "^0.0.3"
-<<<<<<< HEAD
 pyld = "^2.0.3"
-
-=======
 phenio-toolkit = "^0.1.2"
->>>>>>> 713f4b5e
 
 [build-system]
 requires = ["poetry-core"]
