[tool.poetry]
name = "monarch-mapping-commons"
version = "0.1.0"
description = "A collection of all SSSOM-style mapping files used for the Monarch Initiative knowledge graph"
authors = ["glass-ships <glass.ships@outlook.com>"]
readme = "README.md"

[tool.poetry.dependencies]
python = ">=3.10,<3.13"
cruft = "^2.15.0"
pandas = "^2.1.1"
curies = "^0.6.4"
pytest = "^7.4.2"
sssom = "^0.3.41"
<<<<<<< HEAD
pyld = "^2.0.3"
=======
tsvalid = "^0.0.3"
>>>>>>> e40e90a7


[build-system]
requires = ["poetry-core"]
build-backend = "poetry.core.masonry.api"<|MERGE_RESOLUTION|>--- conflicted
+++ resolved
@@ -12,11 +12,8 @@
 curies = "^0.6.4"
 pytest = "^7.4.2"
 sssom = "^0.3.41"
-<<<<<<< HEAD
+tsvalid = "^0.0.3"
 pyld = "^2.0.3"
-=======
-tsvalid = "^0.0.3"
->>>>>>> e40e90a7
 
 
 [build-system]
