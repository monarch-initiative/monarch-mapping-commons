<<<<<<< HEAD
=======
from calendar import c
>>>>>>> 089759de
import logging
from os.path import join, dirname, realpath
from pathlib import Path
from sssom.parsers import read_sssom_table
from sssom.writers import write_table
from sssom.util import MappingSetDataFrame, reconcile_prefix_and_data
import pandas as pd
import yaml
import click


@click.group()
def cli():
    pass

def _get_defaults_from_registry()-> dict:
    REGISTRY_YAML = dirname(dirname(realpath(__file__)))+"/registry.yaml"
    with open(REGISTRY_YAML, "r") as r:
        all_defaults = yaml.safe_load(r)
    return all_defaults["mapping_set_references"]

def _get_matching_dict(param:str, val:str)->dict:
    default_map_refs = _get_defaults_from_registry()
    map_ref = [
        item for item in default_map_refs if item[param] == val
    ]

    if len(map_ref )== 1:
        return map_ref[0]
    elif len(map_ref) > 1:
        logging.warning(f"registry.yaml file has multiple configurations for {param}: {val}.")
        return map_ref[0]
    else:
        logging.warning(f"No default value for {param} in the registry.yaml file.")


def _load_default_info(msdf:MappingSetDataFrame)-> MappingSetDataFrame:
    """
    Load MappingSetDataFrame object with default values from global config (registry.yaml).

    :param msdf: Input MappingSetDataFrame object.
    :return: Output MappingSetDataFrame with default values.
    """
    if msdf.metadata["mapping_set_id"]:
        relevant_map = _get_matching_dict("mapping_set_id", msdf.metadata["mapping_set_id"])
        if relevant_map:
            if "mirror_from" in relevant_map.keys():
                relevant_map.pop('mirror_from')
            msdf.df["confidence"] = relevant_map["registry_confidence"]
        else:
            map_id = msdf.metadata["mapping_set_id"]
            logging.warning(f"mapping_set_id :{map_id} \
                does not have default values")
    else:
        logging.warning(f"There seems to be no default values\
             for mapping_set_id provided.")
    return msdf
    

@cli.command()
@click.option("--config", "-c", type=click.Path(exists=True), help=f"Path to the config folder.")
@click.option("--source-location", "-s", type=click.Path() , help=f"Path to source of individual sssom.tsv files.")
@click.option("--target-location", "-t", type=click.Path(), help=f"Path to save the combined.sssom.tsv and prefix.yaml files.")
def run(config:Path, source_location:Path, target_location:Path):
    # Variables
    PREFIX_YAML_FILE = join(target_location, "prefix.yaml")
    COMBINED_SSSOM = join(target_location, "combined.sssom.tsv")

    with open(config, "rb") as c:
        config_yaml = yaml.safe_load(c)

    _, id = target_location.split('/')

    concerned_run_list = [
                        info for info in config_yaml["config"]["boomer_config"]["runs"]
                        if info["id"] == id
                    ]
    
    if len(concerned_run_list) == 1 :
        concerned_run = concerned_run_list[0]
    elif len(concerned_run_list) > 1:
        logging.warning(f"{config} file has multiple configurations for id = {id}")
    else:
        logging.warning(f"{config} file does not have configuration for id = {id}")

    mapping_files = concerned_run["mappings"]

    metadata = dict()
    prefix_map = dict()
    msdf_list = []
    df_list = []

    for fn in mapping_files:

        mapping_ref = [
            info for info in config_yaml["mapping_registry"]["mapping_set_references"]
            if info["local_name"] == fn
        ]
        if len(mapping_ref) == 1 :
            concerned_map = mapping_ref[0]
            confidence = concerned_map["registry_confidence"]
        elif len(mapping_ref) > 1:
            logging.warning(f"{config} file has multiple \
                    mapping_set_reference for local_name = {fn}")
            concerned_map = mapping_ref[0]
            confidence = concerned_map["registry_confidence"]
        else:
            logging.warning(f"{config} file does not have \
                mapping_set_reference for local_name = {fn}")

        fp = join(source_location, fn)
        print(f"Loading file:{fn} ")
        msdf = read_sssom_table(fp)
        # confidence, metadata and prefix_map from global config.
        msdf = _load_default_info(msdf)
        # confidence, metadata and prefix_map from local config.
        msdf.df['confidence'] = confidence
        metadata.update({k:v for k,v in msdf.metadata.items() if k not in metadata.keys()})
        prefix_map.update({k:v for k,v in msdf.prefix_map.items() if k not in prefix_map.keys()})
        msdf_list.append(msdf)
        df_list.append(msdf.df)

    combined_df = pd.concat(df_list, axis=0, ignore_index=True)
    combined_df = combined_df.drop_duplicates()
    combined_msdf = MappingSetDataFrame(df=combined_df, prefix_map=prefix_map, metadata=metadata)
    
    export_msdf = reconcile_prefix_and_data(combined_msdf,config_yaml["custom_prefix_map"])
    
    with open(PREFIX_YAML_FILE, "w+") as yml:
        yaml.dump(export_msdf.prefix_map,yml)
    with open(COMBINED_SSSOM, "w") as combo_file:
        write_table(export_msdf, combo_file)


if __name__ == "__main__":
    cli()
<|MERGE_RESOLUTION|>--- conflicted
+++ resolved
@@ -1,7 +1,3 @@
-<<<<<<< HEAD
-=======
-from calendar import c
->>>>>>> 089759de
 import logging
 from os.path import join, dirname, realpath
 from pathlib import Path
@@ -59,7 +55,7 @@
         logging.warning(f"There seems to be no default values\
              for mapping_set_id provided.")
     return msdf
-    
+
 
 @cli.command()
 @click.option("--config", "-c", type=click.Path(exists=True), help=f"Path to the config folder.")
@@ -79,7 +75,7 @@
                         info for info in config_yaml["config"]["boomer_config"]["runs"]
                         if info["id"] == id
                     ]
-    
+
     if len(concerned_run_list) == 1 :
         concerned_run = concerned_run_list[0]
     elif len(concerned_run_list) > 1:
@@ -127,9 +123,9 @@
     combined_df = pd.concat(df_list, axis=0, ignore_index=True)
     combined_df = combined_df.drop_duplicates()
     combined_msdf = MappingSetDataFrame(df=combined_df, prefix_map=prefix_map, metadata=metadata)
-    
+
     export_msdf = reconcile_prefix_and_data(combined_msdf,config_yaml["custom_prefix_map"])
-    
+
     with open(PREFIX_YAML_FILE, "w+") as yml:
         yaml.dump(export_msdf.prefix_map,yml)
     with open(COMBINED_SSSOM, "w") as combo_file:
@@ -137,4 +133,4 @@
 
 
 if __name__ == "__main__":
-    cli()
+    cli()